pub const vm = struct {
    pub usingnamespace @import("vm/core.zig");
    pub usingnamespace @import("vm/cairo_run.zig");
    pub usingnamespace @import("vm/core_test.zig");
    pub usingnamespace @import("vm/config.zig");
    pub usingnamespace @import("vm/error.zig");
    pub usingnamespace @import("vm/instructions.zig");
    pub usingnamespace @import("vm/run_context.zig");
    pub usingnamespace @import("vm/trace_context.zig");
    pub usingnamespace @import("vm/types/program.zig");
    pub usingnamespace @import("vm/types/programjson.zig");
    pub usingnamespace @import("vm/types/pedersen_instance_def.zig");
    pub usingnamespace @import("vm/types/poseidon_instance_def.zig");
    pub usingnamespace @import("vm/memory/memory.zig");
    pub usingnamespace @import("vm/memory/relocatable.zig");
    pub usingnamespace @import("vm/memory/segments.zig");
    pub usingnamespace @import("vm/runners/cairo_runner.zig");
    pub usingnamespace @import("vm/types/builtins_instance_def.zig");
    pub usingnamespace @import("vm/types/diluted_pool_instance_def.zig");
    pub usingnamespace @import("vm/types/cpu_instance_def.zig");
    pub usingnamespace @import("vm/types/layout.zig");
    pub usingnamespace @import("vm/decoding/decoder.zig");
};

pub const math = struct {
    pub usingnamespace @import("math/fields/helper.zig");
    pub usingnamespace @import("math/fields/fields.zig");
    pub usingnamespace @import("math/fields/stark_felt_252_gen_fp.zig");
    pub usingnamespace @import("math/fields/starknet.zig");
    pub usingnamespace @import("math/crypto/poseidon/poseidon.zig");
    pub usingnamespace @import("math/crypto/pedersen/pedersen.zig");
<<<<<<< HEAD
=======
    pub usingnamespace @import("math/fields/elliptic_curve.zig");
>>>>>>> e9a2bc46
};

pub const utils = struct {
    pub usingnamespace @import("utils/log.zig");
    pub usingnamespace @import("utils/time.zig");
};

pub const build_options = @import("build_options.zig");

pub const hint_processor = struct {
    pub usingnamespace @import("hint_processor/hint_processor_def.zig");
    pub usingnamespace @import("hint_processor/memcpy_hint_utils.zig");
    pub usingnamespace @import("hint_processor/hint_utils.zig");
    pub usingnamespace @import("hint_processor/math_hints.zig");
    pub usingnamespace @import("hint_processor/felt_bit_length.zig");
};

pub const parser = struct {
    pub usingnamespace @import("parser/deserialize_utils.zig");
};<|MERGE_RESOLUTION|>--- conflicted
+++ resolved
@@ -29,10 +29,6 @@
     pub usingnamespace @import("math/fields/starknet.zig");
     pub usingnamespace @import("math/crypto/poseidon/poseidon.zig");
     pub usingnamespace @import("math/crypto/pedersen/pedersen.zig");
-<<<<<<< HEAD
-=======
-    pub usingnamespace @import("math/fields/elliptic_curve.zig");
->>>>>>> e9a2bc46
 };
 
 pub const utils = struct {
