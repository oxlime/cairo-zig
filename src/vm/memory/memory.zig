// Core imports.
const std = @import("std");
const expect = std.testing.expect;
const expectEqual = std.testing.expectEqual;
const expectError = std.testing.expectError;
const Allocator = std.mem.Allocator;

// Local imports.
const relocatable = @import("relocatable.zig");
const MaybeRelocatable = relocatable.MaybeRelocatable;
const Relocatable = relocatable.Relocatable;
const CairoVMError = @import("../error.zig").CairoVMError;
const MemoryError = @import("../error.zig").MemoryError;
const starknet_felt = @import("../../math/fields/starknet.zig");
const Felt252 = starknet_felt.Felt252;

// Test imports.
const MemorySegmentManager = @import("./segments.zig").MemorySegmentManager;
const RangeCheckBuiltinRunner = @import("../builtins/builtin_runner/range_check.zig").RangeCheckBuiltinRunner;

// Function that validates a memory address and returns a list of validated adresses
pub const validation_rule = *const fn (*Memory, Relocatable) ?[]const Relocatable;

pub const MemoryCell = struct {
    /// Represents a memory cell that holds relocation information and access status.
    const Self = @This();
    /// The index or relocation information of the memory segment.
    maybe_relocatable: MaybeRelocatable,
    /// Indicates whether the MemoryCell has been accessed.
    is_accessed: bool,

    /// Creates a new MemoryCell.
    ///
    /// # Arguments
    /// - `maybe_relocatable`: The index or relocation information of the memory segment.
    /// # Returns
    /// A new MemoryCell.
    pub fn new(
        maybe_relocatable: MaybeRelocatable,
    ) Self {
        return .{
            .maybe_relocatable = maybe_relocatable,
            .is_accessed = false,
        };
    }

    /// Marks the MemoryCell as accessed.
    ///
    /// # Safety
    /// This function marks the MemoryCell as accessed, indicating it has been used or read.
    pub fn markAccessed(self: *Self) void {
        self.is_accessed = true;
    }
};

/// Represents a set of validated memory addresses in the Cairo VM.
pub const AddressSet = struct {
    const Self = @This();

    /// Internal hash map storing the validated addresses and their accessibility status.
    set: std.HashMap(
        Relocatable,
        bool,
        std.hash_map.AutoContext(Relocatable),
        std.hash_map.default_max_load_percentage,
    ),

    /// Initializes a new AddressSet using the provided allocator.
    ///
    /// # Arguments
    /// - `allocator`: The allocator used for set initialization.
    /// # Returns
    /// A new AddressSet instance.
    pub fn init(allocator: Allocator) Self {
        return .{ .set = std.AutoHashMap(Relocatable, bool).init(allocator) };
    }

    /// Checks if the set contains the specified memory address.
    ///
    /// # Arguments
    /// - `address`: The memory address to check.
    /// # Returns
    /// `true` if the address is in the set and accessible, otherwise `false`.
    pub fn contains(self: *Self, address: Relocatable) bool {
        if (address.segment_index < 0) {
            return false;
        }
        return self.set.get(address) orelse false;
    }

    /// Adds an array of memory addresses to the set, ignoring addresses with negative segment indexes.
    ///
    /// # Arguments
    /// - `addresses`: An array of memory addresses to add to the set.
    /// # Returns
    /// An error if the addition fails.
    pub fn addAddresses(self: *Self, addresses: []const Relocatable) !void {
        for (addresses) |address| {
            if (address.segment_index < 0) {
                continue;
            }
            try self.set.put(address, true);
        }
    }

    /// Returns the number of validated addresses in the set.
    ///
    /// # Returns
    /// The count of validated addresses in the set.
    pub fn len(self: *Self) u32 {
        return self.set.count();
    }

    /// Safely deallocates the memory used by the set.
    pub fn deinit(self: *Self) void {
        self.set.deinit();
    }
};

// Representation of the VM memory.
pub const Memory = struct {
    const Self = @This();

    /// Allocator responsible for memory allocation within the VM memory.
    allocator: Allocator,
    /// ArrayList storing the main data in the memory, indexed by Relocatable addresses.
    data: std.ArrayList(std.ArrayListUnmanaged(?MemoryCell)),
    /// ArrayList storing temporary data in the memory, indexed by Relocatable addresses.
    temp_data: std.ArrayList(std.ArrayListUnmanaged(?MemoryCell)),
    /// Number of segments currently present in the memory.
    num_segments: u32,
    /// Number of temporary segments in the memory.
    num_temp_segments: u32,
    /// Hash map tracking validated addresses to ensure they have been properly validated.
    /// Consideration: Possible merge with `data` for optimization; benchmarking recommended.
    validated_addresses: AddressSet,
    /// Hash map linking temporary data indices to their corresponding relocation rules.
    /// Keys are derived from temp_data's indices (segment_index), starting at zero.
    /// For example, segment_index = -1 maps to key 0, -2 to key 1, and so on.
    relocation_rules: std.HashMap(
        u64,
        Relocatable,
        std.hash_map.AutoContext(u64),
        std.hash_map.default_max_load_percentage,
    ),
    /// Hash map associating segment indices with their respective validation rules.
    validation_rules: std.HashMap(
        u32,
        validation_rule,
        std.hash_map.AutoContext(u32),
        std.hash_map.default_max_load_percentage,
    ),

    // ************************************************************
    // *             MEMORY ALLOCATION AND DEALLOCATION           *
    // ************************************************************

    // Creates a new memory.
    // # Arguments
    // - `allocator` - The allocator to use.
    // # Returns
    // The new memory.
    pub fn init(allocator: Allocator) !*Self {
        const memory = try allocator.create(Self);

        memory.* = Self{
            .allocator = allocator,
            .data = std.ArrayList(std.ArrayListUnmanaged(?MemoryCell)).init(allocator),
            .temp_data = std.ArrayList(std.ArrayListUnmanaged(?MemoryCell)).init(allocator),
            .num_segments = 0,
            .num_temp_segments = 0,
            .validated_addresses = AddressSet.init(allocator),
            .relocation_rules = std.AutoHashMap(
                u64,
                Relocatable,
            ).init(allocator),
            .validation_rules = std.AutoHashMap(
                u32,
                validation_rule,
            ).init(allocator),
        };
        return memory;
    }

    /// Safely deallocates memory, clearing internal data structures and deallocating 'self'.
    /// # Safety
    /// This function safely deallocates memory managed by 'self', clearing internal data structures
    /// and deallocating the memory for the instance.
    pub fn deinit(self: *Self) void {
        self.data.deinit();
        self.temp_data.deinit();
        self.validated_addresses.deinit();
        self.validation_rules.deinit();
        self.relocation_rules.deinit();
        self.allocator.destroy(self);
    }

    /// Safely deallocates memory within 'data' and 'temp_data' using the provided 'allocator'.
    /// # Arguments
    /// - `allocator` - The allocator to use for deallocation.
    /// # Safety
    /// This function safely deallocates memory within 'data' and 'temp_data'
    /// using the provided 'allocator'.
    pub fn deinitData(self: *Self, allocator: Allocator) void {
        for (self.data.items) |*v| {
            v.deinit(allocator);
        }
        for (self.temp_data.items) |*v| {
            v.deinit(allocator);
        }
    }

    // Inserts a value into the memory at the given address.
    // # Arguments
    // - `address` - The address to insert the value at.
    // - `value` - The value to insert.
    pub fn set(
        self: *Self,
        allocator: Allocator,
        address: Relocatable,
        value: MaybeRelocatable,
    ) !void {
        var data = if (address.segment_index < 0) &self.temp_data else &self.data;
        const segment_index: usize = @intCast(if (address.segment_index < 0) -(address.segment_index + 1) else address.segment_index);

        if (data.items.len <= @as(usize, segment_index)) {
            try data.appendNTimes(
                std.ArrayListUnmanaged(?MemoryCell){},
                @as(usize, segment_index) + 1 - data.items.len,
            );
        }

        var data_segment = &data.items[segment_index];

        if (data_segment.items.len <= @as(usize, @intCast(address.offset))) {
            try data_segment.appendNTimes(
                allocator,
                null,
                @as(usize, @intCast(address.offset)) + 1 - data_segment.items.len,
            );
        }
<<<<<<< HEAD

        // TODO: needs testing
        self.validateMemoryCell(address);
=======
        data_segment.items[address.offset] = MemoryCell.new(value);
>>>>>>> d043ccf8
    }

    // Get some value from the memory at the given address.
    // # Arguments
    // - `address` - The address to get the value from.
    // # Returns
    // The value at the given address.
    pub fn get(
        self: *Self,
        address: Relocatable,
    ) error{MemoryOutOfBounds}!?MaybeRelocatable {
        const data = if (address.segment_index < 0) &self.temp_data else &self.data;
        const segment_index: usize = @intCast(if (address.segment_index < 0) -(address.segment_index + 1) else address.segment_index);

        const isSegmentIndexValid = address.segment_index < data.items.len;
        const isOffsetValid = isSegmentIndexValid and (address.offset < data.items[segment_index].items.len);

        if (!isSegmentIndexValid or !isOffsetValid) {
            return CairoVMError.MemoryOutOfBounds;
        }

        if (data.items[segment_index].items[@intCast(address.offset)]) |val| {
            return val.maybe_relocatable;
        }
        return null;
    }

    /// Retrieves a `Felt252` value from the memory at the specified relocatable address.
    ///
    /// This function internally calls `get` on the memory, attempting to retrieve a value at the given address.
    /// If the value is of type `Felt252`, it is returned; otherwise, an error of type `ExpectedInteger` is returned.
    ///
    /// Additionally, it handles the possibility of an out-of-bounds memory access and returns an error of type `MemoryOutOfBounds` if needed.
    ///
    /// # Arguments
    ///
    /// - `address`: The relocatable address to retrieve the `Felt252` value from.
    /// # Returns
    ///
    /// - The `Felt252` value at the specified address, or an error if not available or not of the expected type.
    pub fn getFelt(
        self: *Self,
        address: Relocatable,
    ) error{ MemoryOutOfBounds, ExpectedInteger }!Felt252 {
        if (try self.get(address)) |m| {
            return switch (m) {
                .felt => |fe| fe,
                else => error.ExpectedInteger,
            };
        } else {
            return error.ExpectedInteger;
        }
    }

    /// Retrieves a `Relocatable` value from the memory at the specified relocatable address in the Cairo VM.
    ///
    /// This function internally calls `getRelocatable` on the memory segments manager, attempting
    /// to retrieve a `Relocatable` value at the given address. It handles the possibility of an
    /// out-of-bounds memory access and returns an error if needed.
    ///
    /// # Arguments
    ///
    /// - `address`: The relocatable address to retrieve the `Relocatable` value from.
    /// # Returns
    ///
    /// - The `Relocatable` value at the specified address, or an error if not available.
    pub fn getRelocatable(
        self: *Self,
        address: Relocatable,
    ) error{ MemoryOutOfBounds, ExpectedRelocatable }!Relocatable {
        if (try self.get(address)) |m| {
            return switch (m) {
                .relocatable => |rel| rel,
                else => error.ExpectedRelocatable,
            };
        } else {
            return error.ExpectedRelocatable;
        }
    }

    // Adds a validation rule for a given segment.
    // # Arguments
    // - `segment_index` - The index of the segment.
    // - `rule` - The validation rule.
    pub fn addValidationRule(self: *Self, segment_index: usize, rule: validation_rule) !void {
        try self.validation_rules.put(@intCast(segment_index), rule);
    }

    /// Marks a `MemoryCell` as accessed at the specified relocatable address.
    /// # Arguments
    /// - `address` - The relocatable address to mark.
    pub fn markAsAccessed(self: *Self, address: Relocatable) void {
        const segment_index: usize = @intCast(if (address.segment_index < 0) -(address.segment_index + 1) else address.segment_index);
        (if (address.segment_index < 0) &self.temp_data else &self.data).items[segment_index].items[address.offset].?.markAccessed();
    }

    /// Adds a relocation rule to the VM memory, allowing redirection of temporary data to a specified destination.
    ///
    /// # Arguments
    /// - `src_ptr`: The source Relocatable pointer representing the temporary segment to be relocated.
    /// - `dst_ptr`: The destination Relocatable pointer where the temporary segment will be redirected.
    ///
    /// # Returns
    /// This function returns an error if the relocation fails due to invalid conditions.
    pub fn addRelocationRule(
        self: *Self,
        src_ptr: Relocatable,
        dst_ptr: Relocatable,
    ) !void {
        // Check if the source pointer is in a temporary segment.
        if (src_ptr.segment_index >= 0) {
            return MemoryError.AddressNotInTemporarySegment;
        }
        // Check if the source pointer has a non-zero offset.
        if (src_ptr.offset != 0) {
            return MemoryError.NonZeroOffset;
        }
        // Adjust the segment index to begin at zero.
        const segment_index: u64 = @intCast(-(src_ptr.segment_index + 1));
        // Check for duplicated relocation rules.
        if (self.relocation_rules.contains(segment_index)) {
            return MemoryError.DuplicatedRelocation;
        }
        // Add the relocation rule to the memory.
        try self.relocation_rules.put(segment_index, dst_ptr);
    }

    /// Adds a validated memory cell to the VM memory.
    ///
    /// # Arguments
    /// - `address`: The source Relocatable address of the memory cell to be checked.
    ///
    /// # Returns
    /// This function returns an error if the validation fails due to invalid conditions.
    pub fn validateMemoryCell(self: *Self, address: Relocatable) !void {
        if (self.validation_rules.get(@intCast(address.segment_index))) |rule| {
            if (!self.validated_addresses.contains(address)) {
                if (rule(self, address)) |list| {
                    _ = list;
                    // TODO: debug rangeCheckValidationRule to be able to push list here again
                    try self.validated_addresses.addAddresses(&[_]Relocatable{address});
                }
            }
        }
    }

    /// Applies validation_rules to every memory address
    ///
    /// # Returns
    /// This function returns an error if the validation fails due to invalid conditions.
    pub fn validateExistingMemory(self: *Self) !void {
        for (self.data.items, 0..) |row, i| {
            for (row.items, 0..) |cell, j| {
                if (cell != null) {
                    try self.validateMemoryCell(Relocatable.new(@intCast(i), j));
                }
            }
        }
    }

    pub fn validateMemoryCell(self: *Self, address: Relocatable) !void {
        switch (self.validation_rules.get(address.segment_index)) {
            .validation_rule => |rule| if (!self.validated_addresses.contains(address)) {
                self.validated_addresses.put(rule(self, address));
            },
        }
    }
};

// Utility function to help set up memory for tests
//
// # Arguments
// - `memory` - memory to be set
// - `vals` - complile time structure with heterogenous types
pub fn setUpMemory(memory: *Memory, allocator: Allocator, comptime vals: anytype) !void {
    inline for (vals) |row| {
        // Check number of inputs in row
        if (row[1].len == 1) {
            try memory.set(
                allocator,
                Relocatable.new(row[0][0], row[0][1]),
                .{ .felt = Felt252.fromInteger(row[1][0]) },
            );
        } else {
            switch (@typeInfo(@TypeOf(row[1][0]))) {
                .Pointer => {
                    try memory.set(
                        allocator,
                        Relocatable.new(row[0][0], row[0][1]),
                        .{ .relocatable = Relocatable.new(
                            try std.fmt.parseUnsigned(i64, row[1][0], 10),
                            row[1][1],
                        ) },
                    );
                },
                else => {
                    try memory.set(
                        allocator,
                        Relocatable.new(row[0][0], row[0][1]),
                        .{ .relocatable = Relocatable.new(row[1][0], row[1][1]) },
                    );
                },
            }
        }
    }
}

test "Memory: validate existing memory" {
    const allocator = std.testing.allocator;

    var segments = try MemorySegmentManager.init(allocator);
    defer segments.deinit();

    var builtin = RangeCheckBuiltinRunner.new(8, 8, true);
    builtin.initializeSegments(segments);
    try builtin.addValidationRule(segments.memory);
    _ = segments.addSegment();

    try setUpMemory(segments.memory, std.testing.allocator, .{
        .{ .{ 0, 2 }, .{1} },
        .{ .{ 0, 5 }, .{1} },
        .{ .{ 0, 7 }, .{1} },
        .{ .{ 1, 1 }, .{1} },
        .{ .{ 2, 2 }, .{1} },
    });
    defer segments.memory.deinitData(std.testing.allocator);

    try segments.memory.validateExistingMemory();

    try expect(
        segments.memory.validated_addresses.contains(Relocatable.new(0, 2)),
    );
    try expect(
        segments.memory.validated_addresses.contains(Relocatable.new(0, 5)),
    );
    try expect(
        segments.memory.validated_addresses.contains(Relocatable.new(0, 7)),
    );
    try expectEqual(
        false,
        segments.memory.validated_addresses.contains(Relocatable.new(1, 1)),
    );
    try expectEqual(
        false,
        segments.memory.validated_addresses.contains(Relocatable.new(2, 2)),
    );
}

test "Memory: validate memory cell" {
    const allocator = std.testing.allocator;

    var segments = try MemorySegmentManager.init(allocator);
    defer segments.deinit();

    var builtin = RangeCheckBuiltinRunner.new(8, 8, true);
    builtin.initializeSegments(segments);
    try builtin.addValidationRule(segments.memory);
    const seg = segments.addSegment();
    _ = seg;

    try setUpMemory(
        segments.memory,
        std.testing.allocator,
        .{.{ .{ 0, 1 }, .{1} }},
    );

    try segments.memory.validateMemoryCell(Relocatable.new(0, 1));
    // null case
    try segments.memory.validateMemoryCell(Relocatable.new(0, 7));
    defer segments.memory.deinitData(std.testing.allocator);

    try expectEqual(
        true,
        segments.memory.validated_addresses.contains(Relocatable.new(0, 1)),
    );
    try expectEqual(
        false,
        segments.memory.validated_addresses.contains(Relocatable.new(0, 7)),
    );
}

test "Memory: validate memory cell segment index not in validation rules" {
    const allocator = std.testing.allocator;

    var segments = try MemorySegmentManager.init(allocator);
    defer segments.deinit();

    var builtin = RangeCheckBuiltinRunner.new(8, 8, true);
    builtin.initializeSegments(segments);

    const seg = segments.addSegment();
    _ = seg;

    try setUpMemory(
        segments.memory,
        std.testing.allocator,
        .{.{ .{ 0, 1 }, .{1} }},
    );

    try segments.memory.validateMemoryCell(Relocatable.new(0, 1));
    defer segments.memory.deinitData(std.testing.allocator);

    try expectEqual(
        segments.memory.validated_addresses.contains(Relocatable.new(0, 1)),
        false,
    );
}

test "Memory: validate memory cell already exist in validation rules" {
    const allocator = std.testing.allocator;

    var segments = try MemorySegmentManager.init(allocator);
    defer segments.deinit();

    var builtin = RangeCheckBuiltinRunner.new(8, 8, true);
    builtin.initializeSegments(segments);
    try builtin.addValidationRule(segments.memory);

    const seg = segments.addSegment();
    _ = seg;

    try segments.memory.set(std.testing.allocator, Relocatable.new(0, 1), relocatable.fromFelt(starknet_felt.Felt252.one()));
    defer segments.memory.deinitData(std.testing.allocator);

    try segments.memory.validateMemoryCell(Relocatable.new(0, 1));

    try expectEqual(
        segments.memory.validated_addresses.contains(Relocatable.new(0, 1)),
        true,
    );

    //attempt to validate memory cell a second time
    try segments.memory.validateMemoryCell(Relocatable.new(0, 1));

    try expectEqual(
        segments.memory.validated_addresses.contains(Relocatable.new(0, 1)),
        // should stay true
        true,
    );
}

test "memory inner for testing test" {
    const allocator = std.testing.allocator;

    var memory = try Memory.init(allocator);
    defer memory.deinit();

    try setUpMemory(
        memory,
        std.testing.allocator,
        .{
            .{ .{ 1, 3 }, .{ 4, 5 } },
            .{ .{ 2, 6 }, .{ 7, 8 } },
            .{ .{ 9, 10 }, .{23} },
            .{ .{ 1, 2 }, .{ "234", 10 } },
        },
    );
    defer memory.deinitData(std.testing.allocator);

    try expectEqual(
        Felt252.fromInteger(23),
        try memory.getFelt(Relocatable.new(9, 10)),
    );

    try expectEqual(
        Relocatable.new(7, 8),
        try memory.getRelocatable(Relocatable.new(2, 6)),
    );

    try expectEqual(
        Relocatable.new(234, 10),
        try memory.getRelocatable(Relocatable.new(1, 2)),
    );
}

test "memory get without value raises error" {
    // ************************************************************
    // *                 SETUP TEST CONTEXT                       *
    // ************************************************************
    // Initialize an allocator.
    const allocator = std.testing.allocator;

    // Initialize a memory instance.
    var memory = try Memory.init(allocator);
    defer memory.deinit();

    // ************************************************************
    // *                      TEST CHECKS                         *
    // ************************************************************
    // Get a value from the memory at an address that doesn't exist.
    try expectError(
        error.MemoryOutOfBounds,
        memory.get(Relocatable.new(0, 0)),
    );
}

test "memory set and get" {
    // ************************************************************
    // *                 SETUP TEST CONTEXT                       *
    // ************************************************************
    // Initialize an allocator.
    const allocator = std.testing.allocator;

    // Initialize a memory instance.
    var memory = try Memory.init(allocator);
    defer memory.deinit();

    // ************************************************************
    // *                      TEST BODY                           *
    // ************************************************************
    const address_1 = Relocatable.new(
        0,
        0,
    );
    const value_1 = relocatable.fromFelt(starknet_felt.Felt252.one());

    const address_2 = Relocatable.new(
        -1,
        0,
    );
    const value_2 = relocatable.fromFelt(starknet_felt.Felt252.one());

    // Set a value into the memory.
    try setUpMemory(
        memory,
        std.testing.allocator,
        .{
            .{ .{ 0, 0 }, .{1} },
            .{ .{ -1, 0 }, .{1} },
        },
    );

    defer memory.deinitData(std.testing.allocator);

    // Get the value from the memory.
    const maybe_value_1 = try memory.get(address_1);
    const maybe_value_2 = try memory.get(address_2);

    // ************************************************************
    // *                      TEST CHECKS                         *
    // ************************************************************
    // Assert that the value is the expected value.
    try expect(maybe_value_1.?.eq(value_1));
    try expect(maybe_value_2.?.eq(value_2));
}

test "Memory: get inside a segment without value but inbout should return null" {
    // Test setup
    // Initialize an allocator.
    const allocator = std.testing.allocator;

    // Initialize a memory instance.
    var memory = try Memory.init(allocator);
    defer memory.deinit();

    // Test body
    try setUpMemory(
        memory,
        std.testing.allocator,
        .{
            .{ .{ 1, 0 }, .{5} },
            .{ .{ 1, 1 }, .{2} },
            .{ .{ 1, 5 }, .{3} },
        },
    );
    defer memory.deinitData(std.testing.allocator);

    // Test check
    try expectEqual(
        @as(?MaybeRelocatable, null),
        try memory.get(Relocatable.new(1, 3)),
    );
}

test "validate existing memory for range check within bound" {
    // ************************************************************
    // *                 SETUP TEST CONTEXT                       *
    // ************************************************************
    // Initialize an allocator.
    const allocator = std.testing.allocator;

    // Initialize a memory instance.
    var memory = try Memory.init(allocator);
    defer memory.deinit();

    var segments = try MemorySegmentManager.init(allocator);
    defer segments.deinit();

    var builtin = RangeCheckBuiltinRunner.new(8, 8, true);
    builtin.initializeSegments(segments);

    // ************************************************************
    // *                      TEST BODY                           *
    // ************************************************************
    const address_1 = Relocatable.new(
        0,
        0,
    );
    const value_1 = relocatable.fromFelt(starknet_felt.Felt252.one());

    // Set a value into the memory.
    try setUpMemory(
        memory,
        std.testing.allocator,
        .{.{ .{ 0, 0 }, .{1} }},
    );

    defer memory.deinitData(std.testing.allocator);

    // Get the value from the memory.
    const maybe_value_1 = try memory.get(address_1);

    // ************************************************************
    // *                      TEST CHECKS                         *
    // ************************************************************
    // Assert that the value is the expected value.
    try expect(maybe_value_1.?.eq(value_1));
}

test "Memory: getFelt should return MemoryOutOfBounds error if no value at the given address" {
    // Test setup
    var memory = try Memory.init(std.testing.allocator);
    defer memory.deinit();

    // Test checks
    try expectError(
        error.MemoryOutOfBounds,
        memory.getFelt(Relocatable.new(10, 30)),
    );
}

test "Memory: getFelt should return Felt252 if available at the given address" {
    // Test setup
    var memory = try Memory.init(std.testing.allocator);
    defer memory.deinit();

    try setUpMemory(
        memory,
        std.testing.allocator,
        .{.{ .{ 10, 30 }, .{23} }},
    );
    defer memory.deinitData(std.testing.allocator);

    // Test checks
    try expectEqual(
        Felt252.fromInteger(23),
        try memory.getFelt(Relocatable.new(10, 30)),
    );
}

test "Memory: getFelt should return ExpectedInteger error if Relocatable instead of Felt at the given address" {
    // Test setup
    var memory = try Memory.init(std.testing.allocator);
    defer memory.deinit();

    try setUpMemory(
        memory,
        std.testing.allocator,
        .{.{ .{ 10, 30 }, .{ 3, 7 } }},
    );
    defer memory.deinitData(std.testing.allocator);

    // Test checks
    try expectError(
        error.ExpectedInteger,
        memory.getFelt(Relocatable.new(10, 30)),
    );
}

test "Memory: getRelocatable should return MemoryOutOfBounds error if no value at the given address" {
    // Test setup
    var memory = try Memory.init(std.testing.allocator);
    defer memory.deinit();

    // Test checks
    try expectError(
        error.MemoryOutOfBounds,
        memory.getRelocatable(Relocatable.new(10, 30)),
    );
}

test "Memory: getRelocatable should return Relocatable if available at the given address" {
    // Test setup
    var memory = try Memory.init(std.testing.allocator);
    defer memory.deinit();

    try setUpMemory(
        memory,
        std.testing.allocator,
        .{.{ .{ 10, 30 }, .{ 4, 34 } }},
    );
    defer memory.deinitData(std.testing.allocator);

    // Test checks
    try expectEqual(
        Relocatable.new(4, 34),
        try memory.getRelocatable(Relocatable.new(10, 30)),
    );
}

test "Memory: getRelocatable should return ExpectedRelocatable error if Felt instead of Relocatable at the given address" {
    // Test setup
    var memory = try Memory.init(std.testing.allocator);
    defer memory.deinit();

    try setUpMemory(
        memory,
        std.testing.allocator,
        .{.{ .{ 10, 30 }, .{3} }},
    );
    defer memory.deinitData(std.testing.allocator);

    // Test checks
    try expectError(
        error.ExpectedRelocatable,
        memory.getRelocatable(Relocatable.new(10, 30)),
    );
}

test "Memory: markAsAccessed should mark memory cell" {
    // Test setup
    var memory = try Memory.init(std.testing.allocator);
    defer memory.deinit();

    const relo = Relocatable.new(1, 3);
    try setUpMemory(
        memory,
        std.testing.allocator,
        .{.{ .{ 1, 3 }, .{ 4, 5 } }},
    );
    defer memory.deinitData(std.testing.allocator);

    memory.markAsAccessed(relo);
    // Test checks
    try expectEqual(
        true,
        memory.data.items[1].items[3].?.is_accessed,
    );
}

test "Memory: addRelocationRule should return an error if source segment index >= 0" {
    // Test setup
    var memory = try Memory.init(std.testing.allocator);
    defer memory.deinit();

    // Test checks
    // Check if source pointer segment index is positive
    try expectError(
        MemoryError.AddressNotInTemporarySegment,
        memory.addRelocationRule(
            Relocatable.new(1, 3),
            Relocatable.new(4, 7),
        ),
    );
    // Check if source pointer segment index is zero
    try expectError(
        MemoryError.AddressNotInTemporarySegment,
        memory.addRelocationRule(
            Relocatable.new(0, 3),
            Relocatable.new(4, 7),
        ),
    );
}

test "Memory: addRelocationRule should return an error if source offset is not zero" {
    // Test setup
    var memory = try Memory.init(std.testing.allocator);
    defer memory.deinit();

    // Test checks
    // Check if source offset is not zero
    try expectError(
        MemoryError.NonZeroOffset,
        memory.addRelocationRule(
            Relocatable.new(-2, 3),
            Relocatable.new(4, 7),
        ),
    );
}

test "Memory: addRelocationRule should return an error if another relocation present at same index" {
    // Test setup
    var memory = try Memory.init(std.testing.allocator);
    defer memory.deinit();

    try memory.relocation_rules.put(1, Relocatable.new(9, 77));

    // Test checks
    try expectError(
        MemoryError.DuplicatedRelocation,
        memory.addRelocationRule(
            Relocatable.new(-2, 0),
            Relocatable.new(4, 7),
        ),
    );
}

test "Memory: addRelocationRule should add new relocation rule" {
    // Test setup
    var memory = try Memory.init(std.testing.allocator);
    defer memory.deinit();

    _ = try memory.addRelocationRule(
        Relocatable.new(-2, 0),
        Relocatable.new(4, 7),
    );

    // Test checks
    // Verify that relocation rule content is correct
    try expectEqual(
        @as(u32, 1),
        memory.relocation_rules.count(),
    );
    // Verify that new relocation rule was added properly
    try expectEqual(
        Relocatable.new(4, 7),
        memory.relocation_rules.get(1).?,
    );
}

test "AddressSet: contains should return false if segment index is negative" {
    // Test setup
    var addressSet = AddressSet.init(std.testing.allocator);
    defer addressSet.deinit();

    // Test checks
    try expect(!addressSet.contains(Relocatable.new(-10, 2)));
}

test "AddressSet: contains should return false if address key does not exist" {
    // Test setup
    var addressSet = AddressSet.init(std.testing.allocator);
    defer addressSet.deinit();

    // Test checks
    try expect(!addressSet.contains(Relocatable.new(10, 2)));
}

test "AddressSet: contains should return true if address key is true in address set" {
    // Test setup
    var addressSet = AddressSet.init(std.testing.allocator);
    defer addressSet.deinit();
    try addressSet.set.put(Relocatable.new(10, 2), true);

    // Test checks
    try expect(addressSet.contains(Relocatable.new(10, 2)));
}

test "AddressSet: addAddresses should add new addresses to the address set without negative indexes" {
    // Test setup
    var addressSet = AddressSet.init(std.testing.allocator);
    defer addressSet.deinit();

    const addresses: [4]Relocatable = .{
        Relocatable.new(0, 10),
        Relocatable.new(3, 4),
        Relocatable.new(-2, 2),
        Relocatable.new(23, 7),
    };

    _ = try addressSet.addAddresses(&addresses);

    // Test checks
    try expectEqual(@as(u32, 3), addressSet.set.count());
    try expect(addressSet.set.get(Relocatable.new(0, 10)).?);
    try expect(addressSet.set.get(Relocatable.new(3, 4)).?);
    try expect(addressSet.set.get(Relocatable.new(23, 7)).?);
}

test "AddressSet: len should return the number of addresses in the address set" {
    // Test setup
    var addressSet = AddressSet.init(std.testing.allocator);
    defer addressSet.deinit();

    const addresses: [4]Relocatable = .{
        Relocatable.new(0, 10),
        Relocatable.new(3, 4),
        Relocatable.new(-2, 2),
        Relocatable.new(23, 7),
    };

    _ = try addressSet.addAddresses(&addresses);

    // Test checks
    try expectEqual(@as(u32, 3), addressSet.len());
}<|MERGE_RESOLUTION|>--- conflicted
+++ resolved
@@ -239,13 +239,9 @@
                 @as(usize, @intCast(address.offset)) + 1 - data_segment.items.len,
             );
         }
-<<<<<<< HEAD
-
-        // TODO: needs testing
-        self.validateMemoryCell(address);
-=======
         data_segment.items[address.offset] = MemoryCell.new(value);
->>>>>>> d043ccf8
+
+        try self.validateMemoryCell(address);
     }
 
     // Get some value from the memory at the given address.
@@ -381,7 +377,8 @@
     /// # Returns
     /// This function returns an error if the validation fails due to invalid conditions.
     pub fn validateMemoryCell(self: *Self, address: Relocatable) !void {
-        if (self.validation_rules.get(@intCast(address.segment_index))) |rule| {
+        const segment_index: u32 = @intCast(if (address.segment_index < 0) -(address.segment_index + 1) else address.segment_index);
+        if (self.validation_rules.get(segment_index)) |rule| {
             if (!self.validated_addresses.contains(address)) {
                 if (rule(self, address)) |list| {
                     _ = list;
@@ -403,14 +400,6 @@
                     try self.validateMemoryCell(Relocatable.new(@intCast(i), j));
                 }
             }
-        }
-    }
-
-    pub fn validateMemoryCell(self: *Self, address: Relocatable) !void {
-        switch (self.validation_rules.get(address.segment_index)) {
-            .validation_rule => |rule| if (!self.validated_addresses.contains(address)) {
-                self.validated_addresses.put(rule(self, address));
-            },
         }
     }
 };
