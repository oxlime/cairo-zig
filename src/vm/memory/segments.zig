// Core imports.
const std = @import("std");
const Allocator = std.mem.Allocator;
const expect = std.testing.expect;
const expectEqual = std.testing.expectEqual;
const expectEqualSlices = std.testing.expectEqualSlices;
const expectError = std.testing.expectError;

// Local imports.
const Memory = @import("memory.zig").Memory;
const memoryFile = @import("memory.zig");
const MemoryCell = @import("memory.zig").MemoryCell;
const relocatable = @import("relocatable.zig");
const Relocatable = @import("relocatable.zig").Relocatable;
const MaybeRelocatable = @import("relocatable.zig").MaybeRelocatable;
const Felt252 = @import("../../math/fields/starknet.zig").Felt252;

// MemorySegmentManager manages the list of memory segments.
// Also holds metadata useful for the relocation process of
// the memory at the end of the VM run.
pub const MemorySegmentManager = struct {
    const Self = @This();

    // ************************************************************
    // *                        FIELDS                            *
    // ************************************************************
    /// The allocator used to allocate the memory.
    allocator: Allocator,
    // The size of the used segments.
    segment_used_sizes: std.ArrayHashMap(
        u32,
        u32,
        std.array_hash_map.AutoContext(u32),
        false,
    ),
    // The size of the segments.
    segment_sizes: std.HashMap(
        u32,
        u32,
        std.hash_map.AutoContext(u32),
        std.hash_map.default_max_load_percentage,
    ),
    // The memory.
    memory: *Memory,
    // The public memory offsets.
    // TODO: Use correct type for this.
    public_memory_offsets: std.HashMap(
        u32,
        u32,
        std.hash_map.AutoContext(u32),
        std.hash_map.default_max_load_percentage,
    ),

    // ************************************************************
    // *             MEMORY ALLOCATION AND DEALLOCATION           *
    // ************************************************************

    // Creates a new MemorySegmentManager.
    // # Arguments
    // * `allocator` - The allocator to use for the HashMaps.
    // # Returns
    // A new MemorySegmentManager.
    pub fn init(allocator: Allocator) !*Self {
        // Create the pointer to the MemorySegmentManager.
        const segment_manager = try allocator.create(Self);
        errdefer allocator.destroy(segment_manager);

        const memory = try Memory.init(allocator);
        errdefer memory.deinit();

        // Initialize the values of the MemorySegmentManager struct.
        segment_manager.* = .{
            .allocator = allocator,
            .segment_used_sizes = std.AutoArrayHashMap(
                u32,
                u32,
            ).init(allocator),
            .segment_sizes = std.AutoHashMap(
                u32,
                u32,
            ).init(allocator),
            // Initialize the memory pointer.
            .memory = memory,
            .public_memory_offsets = std.AutoHashMap(u32, u32).init(allocator),
        };
        // Return the pointer to the MemorySegmentManager.
        return segment_manager;
    }

    // Safe deallocation of the memory.
    pub fn deinit(self: *Self) void {
        // Clear the hash maps
        self.segment_used_sizes.deinit();
        self.segment_sizes.deinit();
        self.public_memory_offsets.deinit();
        // Deallocate the memory.
        self.memory.deinit();
        // Deallocate self.
        self.allocator.destroy(self);
    }

    // ************************************************************
    // *                        METHODS                           *
    // ************************************************************

    // Adds a memory segment and returns the first address of the new segment.
    pub fn addSegment(self: *Self) Relocatable {
        // Create the relocatable address for the new segment.
        const relocatable_address = Relocatable{
            .segment_index = self.memory.num_segments,
            .offset = 0,
        };

        // Increment the number of segments.
        self.memory.num_segments += 1;

        return relocatable_address;
    }

    // Adds a temporary memory segment and returns the first address of the new segment.
    pub fn addTempSegment(self: *Self) Relocatable {
        // Increment the number of temporary segments.
        self.memory.num_temp_segments += 1;

        // Create the relocatable address for the new segment.
        const relocatable_address = Relocatable{
            .segment_index = -@as(i64, @intCast(self.memory.num_temp_segments)),
            .offset = 0,
        };

        return relocatable_address;
    }

    /// Retrieves the size of a memory segment by its index if available, else returns null.
    ///
    /// # Parameters
    /// - `index` (u32): The index of the memory segment.
    ///
    /// # Returns
    /// A `u32` representing the size of the segment or null if not computed.
    pub fn getSegmentUsedSize(self: *Self, index: u32) ?u32 {
        return self.segment_used_sizes.get(index) orelse null;
    }

    /// Retrieves the number of memory segments.
    ///
    /// # Returns
    ///
    /// The number of memory segments as a `usize`.
    pub fn numSegments(self: *Self) usize {
        return self.memory.data.items.len;
    }

    /// Retrieves the number of temporary memory segments.
    ///
    /// # Returns
    ///
    /// The number of temporary memory segments as a `usize`.
    pub fn numTempSegments(self: *Self) usize {
        return self.memory.temp_data.items.len;
    }

    /// Computes and returns the effective size of memory segments.
    ///
    /// This function iterates through memory segments, calculates their effective sizes, and
    /// updates the segment sizes map accordingly.
    ///
    /// # Returns
    ///
    /// An `AutoArrayHashMap` representing the computed effective sizes of memory segments.
    pub fn computeEffectiveSize(self: *Self) !std.AutoArrayHashMap(u32, u32) {
        for (self.memory.data.items, 0..) |segment, i| {
            try self.segment_used_sizes.put(
                @intCast(i),
                @intCast(segment.items.len),
            );
        }
        return self.segment_used_sizes;
    }

    /// Retrieves the size of a memory segment by its index if available, else computes it.
    ///
    /// This function attempts to retrieve the size of a memory segment by its index. If the size
    /// is not available in the segment sizes map, it calculates the effective size and returns it.
    ///
    /// # Parameters
    ///
    /// - `index` (u32): The index of the memory segment.
    ///
    /// # Returns
    ///
    /// A `u32` representing the size of the segment or a computed effective size if not available.
    pub fn getSegmentSize(self: *Self, index: u32) ?u32 {
        return self.segment_sizes.get(index) orelse self.getSegmentUsedSize(index);
    }

    /// Checks if a memory value is valid within the MemorySegmentManager.
    ///
    /// This function validates whether a given memory value is within the bounds
    /// of the memory segments managed by the MemorySegmentManager.
    ///
    /// # Parameters
    ///
    /// - `value` (*MaybeRelocatable): The memory value to validate.
    ///
    /// # Returns
    ///
    /// A boolean value indicating the validity of the memory value.
    pub fn isValidMemoryValue(self: *Self, value: *MaybeRelocatable) bool {
        return switch (value.*) {
            .felt => true,
            .relocatable => |item| @as(
                usize,
                @intCast(item.segment_index),
            ) < self.segment_used_sizes.count(),
        };
    }
};

// Utility function to help set up memory segments
//
// # Arguments
// - `segment_manager` - MemorySegmentManger to be passed in
// - `vals` - complile time structure with heterogenous types
pub fn segmentsUtil(segment_manager: *MemorySegmentManager, allocator: Allocator, comptime vals: anytype) !void {
    try memoryFile.setUpMemory(segment_manager.memory, allocator, vals);
}

// ************************************************************
// *                         TESTS                            *
// ************************************************************

test "memory segment manager" {
    // Initialize an allocator.
    const allocator = std.testing.allocator;

    // Initialize a memory segment manager.
    var memory_segment_manager = try MemorySegmentManager.init(allocator);
    defer memory_segment_manager.deinit();

    //Allocate a memory segment.
    const relocatable_address_1 = memory_segment_manager.addSegment();

    // Check that the memory segment manager has one segment.
    try expect(memory_segment_manager.memory.num_segments == 1);

    //Allocate a temporary memory segment.
    const relocatable_address_2 = memory_segment_manager.addTempSegment();

    try expect(memory_segment_manager.memory.num_temp_segments == 1);

    // Check if the relocatable address is correct.
    try expectEqual(
        Relocatable{
            .segment_index = 0,
            .offset = 0,
        },
        relocatable_address_1,
    );

    try expectEqual(
        Relocatable{
            .segment_index = -1,
            .offset = 0,
        },
        relocatable_address_2,
    );

    // Allocate another memory segment.
    const relocatable_address_3 = memory_segment_manager.addSegment();

    // Allocate another temporary memory segment.
    const relocatable_address_4 = memory_segment_manager.addTempSegment();

    // Check that the memory segment manager has two segments.
    try expect(memory_segment_manager.memory.num_segments == 2);
    // Check that the memory segment manager has two temporary segments.
    try expect(memory_segment_manager.memory.num_temp_segments == 2);

    // Check if the relocatable address is correct.
    try expectEqual(
        Relocatable{
            .segment_index = 1,
            .offset = 0,
        },
        relocatable_address_3,
    );
    try expectEqual(
        Relocatable{
            .segment_index = -2,
            .offset = 0,
        },
        relocatable_address_4,
    );
}

test "set get integer value in segment memory" {
    // ************************************************************
    // *                 SETUP TEST CONTEXT                       *
    // ************************************************************
    // Initialize an allocator.
    const allocator = std.testing.allocator;

    // Initialize a memory segment manager.
    var memory_segment_manager = try MemorySegmentManager.init(allocator);
    defer memory_segment_manager.deinit();

    // ************************************************************
    // *                      TEST BODY                           *
    // ************************************************************
    _ = memory_segment_manager.addSegment();
    _ = memory_segment_manager.addSegment();
    _ = memory_segment_manager.addTempSegment();
    _ = memory_segment_manager.addTempSegment();

    const address_1 = Relocatable.new(
        0,
        0,
    );
    const address_2 = Relocatable.new(
        -1,
        0,
    );
    const value_1 = relocatable.fromFelt(Felt252.fromInteger(42));

    const value_2 = relocatable.fromFelt(Felt252.fromInteger(84));

<<<<<<< HEAD
    try memory_segment_manager.memory.data.append(std.ArrayListUnmanaged(?MemoryCell){});
    try memory_segment_manager.memory.temp_data.append(std.ArrayListUnmanaged(?MemoryCell){});
    _ = try memory_segment_manager.memory.set(std.testing.allocator, address_1, value_1);
    _ = try memory_segment_manager.memory.set(std.testing.allocator, address_2, value_2);
=======
    try memoryFile.setUpMemory(
        memory_segment_manager.memory,
        std.testing.allocator,
        .{
            .{ .{ 0, 0 }, .{42} },
            .{ .{ -1, 0 }, .{84} },
        },
    );
>>>>>>> d043ccf8
    defer memory_segment_manager.memory.deinitData(std.testing.allocator);

    // ************************************************************
    // *                      TEST CHECKS                         *
    // ************************************************************
    const actual_value_1 = try memory_segment_manager.memory.get(address_1);
    const expected_value_1 = value_1;
    const actual_value_2 = try memory_segment_manager.memory.get(address_2);
    const expected_value_2 = value_2;

    try expect(expected_value_1.eq(actual_value_1.?));
    try expect(expected_value_2.eq(actual_value_2.?));
}

test "MemorySegmentManager: getSegmentUsedSize should return the size of a memory segment by its index if available" {
    var memory_segment_manager = try MemorySegmentManager.init(std.testing.allocator);
    defer memory_segment_manager.deinit();
    try memory_segment_manager.segment_used_sizes.put(10, 4);
    try expectEqual(
        @as(u32, @intCast(4)),
        memory_segment_manager.getSegmentUsedSize(10).?,
    );
}

test "MemorySegmentManager: getSegmentUsedSize should return null if index not available" {
    var memory_segment_manager = try MemorySegmentManager.init(std.testing.allocator);
    defer memory_segment_manager.deinit();
    try expectEqual(
        @as(?u32, null),
        memory_segment_manager.getSegmentUsedSize(10),
    );
}

test "MemorySegmentManager: numSegments should return the number of segments in the real memory" {
    var memory_segment_manager = try MemorySegmentManager.init(std.testing.allocator);
    defer memory_segment_manager.deinit();

    try memoryFile.setUpMemory(
        memory_segment_manager.memory,
        std.testing.allocator,
        .{
            .{ .{ 0, 1 }, .{10} },
            .{ .{ 1, 1 }, .{10} },
        },
    );
    defer memory_segment_manager.memory.deinitData(std.testing.allocator);

    try expectEqual(
        @as(usize, 2),
        memory_segment_manager.numSegments(),
    );
}

test "MemorySegmentManager: numSegments should return the number of segments in the temporary memory" {
    var memory_segment_manager = try MemorySegmentManager.init(std.testing.allocator);
    defer memory_segment_manager.deinit();

    try memoryFile.setUpMemory(
        memory_segment_manager.memory,
        std.testing.allocator,
        .{
            .{ .{ -1, 1 }, .{10} },
            .{ .{ -2, 1 }, .{10} },
        },
    );
    defer memory_segment_manager.memory.deinitData(std.testing.allocator);

    try expectEqual(
        @as(usize, 2),
        memory_segment_manager.numTempSegments(),
    );
}

test "MemorySegmentManager: computeEffectiveSize for one segment memory" {
    var memory_segment_manager = try MemorySegmentManager.init(std.testing.allocator);
    defer memory_segment_manager.deinit();

    try memoryFile.setUpMemory(
        memory_segment_manager.memory,
        std.testing.allocator,
        .{
            .{ .{ 0, 0 }, .{1} },
            .{ .{ 0, 1 }, .{1} },
            .{ .{ 0, 2 }, .{1} },
        },
    );
    defer memory_segment_manager.memory.deinitData(std.testing.allocator);

    var actual = try memory_segment_manager.computeEffectiveSize();

    try expectEqual(@as(usize, 1), actual.count());
    try expectEqual(@as(u32, 3), actual.get(0).?);
}

test "MemorySegmentManager: computeEffectiveSize for one segment memory with gap" {
    var memory_segment_manager = try MemorySegmentManager.init(std.testing.allocator);
    defer memory_segment_manager.deinit();

    try memoryFile.setUpMemory(
        memory_segment_manager.memory,
        std.testing.allocator,
        .{.{ .{ 0, 6 }, .{1} }},
    );
    defer memory_segment_manager.memory.deinitData(std.testing.allocator);

    var actual = try memory_segment_manager.computeEffectiveSize();

    try expectEqual(@as(usize, 1), actual.count());
    try expectEqual(@as(u32, 7), actual.get(0).?);
}

test "MemorySegmentManager: computeEffectiveSize for one segment memory with gaps" {
    var memory_segment_manager = try MemorySegmentManager.init(std.testing.allocator);
    defer memory_segment_manager.deinit();

    try memoryFile.setUpMemory(
        memory_segment_manager.memory,
        std.testing.allocator,
        .{
            .{ .{ 0, 3 }, .{1} },
            .{ .{ 0, 4 }, .{1} },
            .{ .{ 0, 7 }, .{1} },
            .{ .{ 0, 9 }, .{1} },
        },
    );
    defer memory_segment_manager.memory.deinitData(std.testing.allocator);

    var actual = try memory_segment_manager.computeEffectiveSize();

    try expectEqual(@as(usize, 1), actual.count());
    try expectEqual(@as(u32, 10), actual.get(0).?);
}

test "MemorySegmentManager: computeEffectiveSize for three segment memory" {
    var memory_segment_manager = try MemorySegmentManager.init(std.testing.allocator);
    defer memory_segment_manager.deinit();

    try memoryFile.setUpMemory(
        memory_segment_manager.memory,
        std.testing.allocator,
        .{
            .{ .{ 0, 0 }, .{1} },
            .{ .{ 0, 1 }, .{1} },
            .{ .{ 0, 2 }, .{1} },
            .{ .{ 1, 0 }, .{1} },
            .{ .{ 1, 1 }, .{1} },
            .{ .{ 1, 2 }, .{1} },
            .{ .{ 2, 0 }, .{1} },
            .{ .{ 2, 1 }, .{1} },
            .{ .{ 2, 2 }, .{1} },
        },
    );
    defer memory_segment_manager.memory.deinitData(std.testing.allocator);

    var actual = try memory_segment_manager.computeEffectiveSize();

    try expectEqual(@as(usize, 3), actual.count());
    try expectEqual(@as(u32, 3), actual.get(0).?);
    try expectEqual(@as(u32, 3), actual.get(1).?);
    try expectEqual(@as(u32, 3), actual.get(2).?);
}

test "MemorySegmentManager: computeEffectiveSize for three segment memory with gaps" {
    var memory_segment_manager = try MemorySegmentManager.init(std.testing.allocator);
    defer memory_segment_manager.deinit();

    try memoryFile.setUpMemory(
        memory_segment_manager.memory,
        std.testing.allocator,
        .{
            .{ .{ 0, 2 }, .{1} },
            .{ .{ 0, 5 }, .{1} },
            .{ .{ 0, 7 }, .{1} },

            .{ .{ 1, 1 }, .{1} },

            .{ .{ 2, 2 }, .{1} },
            .{ .{ 2, 4 }, .{1} },
            .{ .{ 2, 7 }, .{1} },
        },
    );
    defer memory_segment_manager.memory.deinitData(std.testing.allocator);

    var actual = try memory_segment_manager.computeEffectiveSize();

    try expectEqual(@as(usize, 3), actual.count());
    try expectEqual(@as(u32, 8), actual.get(0).?);
    try expectEqual(@as(u32, 2), actual.get(1).?);
    try expectEqual(@as(u32, 8), actual.get(2).?);
}

test "MemorySegmentManager: getSegmentUsedSize after computeEffectiveSize" {
    var memory_segment_manager = try MemorySegmentManager.init(std.testing.allocator);
    defer memory_segment_manager.deinit();

    try memoryFile.setUpMemory(
        memory_segment_manager.memory,
        std.testing.allocator,
        .{
            .{ .{ 0, 2 }, .{1} },
            .{ .{ 0, 5 }, .{1} },
            .{ .{ 0, 7 }, .{1} },

            .{ .{ 1, 1 }, .{1} },

            .{ .{ 2, 2 }, .{1} },
            .{ .{ 2, 4 }, .{1} },
            .{ .{ 2, 7 }, .{1} },
        },
    );
    defer memory_segment_manager.memory.deinitData(std.testing.allocator);

    _ = try memory_segment_manager.computeEffectiveSize();

    try expectEqual(@as(usize, 3), memory_segment_manager.segment_used_sizes.count());
    try expectEqual(@as(u32, 8), memory_segment_manager.segment_used_sizes.get(0).?);
    try expectEqual(@as(u32, 2), memory_segment_manager.segment_used_sizes.get(1).?);
    try expectEqual(@as(u32, 8), memory_segment_manager.segment_used_sizes.get(2).?);
}

test "MemorySegmentManager: getSegmentSize should return the size of the segment if contained in segment_sizes" {
    var memory_segment_manager = try MemorySegmentManager.init(std.testing.allocator);
    defer memory_segment_manager.deinit();
    try memory_segment_manager.segment_sizes.put(10, 105);
    try expectEqual(@as(u32, 105), memory_segment_manager.getSegmentSize(10).?);
}

test "MemorySegmentManager: getSegmentSize should return the size of the segment via getSegmentUsedSize if not contained in segment_sizes" {
    var memory_segment_manager = try MemorySegmentManager.init(std.testing.allocator);
    defer memory_segment_manager.deinit();
    try memory_segment_manager.segment_used_sizes.put(3, 6);
    try expectEqual(@as(u32, 6), memory_segment_manager.getSegmentSize(3).?);
}

test "MemorySegmentManager: getSegmentSize should return null if missing segment" {
    var memory_segment_manager = try MemorySegmentManager.init(std.testing.allocator);
    defer memory_segment_manager.deinit();
    try expectEqual(@as(?u32, null), memory_segment_manager.getSegmentSize(3));
}

test "MemorySegmentManager: isValidMemoryValue should return true if Felt" {
    var memory_segment_manager = try MemorySegmentManager.init(std.testing.allocator);
    defer memory_segment_manager.deinit();
    var value: MaybeRelocatable = .{ .felt = Felt252.zero() };
    try expect(memory_segment_manager.isValidMemoryValue(&value));
}

test "MemorySegmentManager: isValidMemoryValue should return false if invalid segment" {
    var memory_segment_manager = try MemorySegmentManager.init(std.testing.allocator);
    defer memory_segment_manager.deinit();
    try memory_segment_manager.segment_used_sizes.put(0, 10);
    var value: MaybeRelocatable = .{ .relocatable = Relocatable.new(1, 1) };
    try expect(!memory_segment_manager.isValidMemoryValue(&value));
}

test "MemorySegmentManager: isValidMemoryValue should return true if valid segment" {
    var memory_segment_manager = try MemorySegmentManager.init(std.testing.allocator);
    defer memory_segment_manager.deinit();
    try memory_segment_manager.segment_used_sizes.put(0, 10);
    var value: MaybeRelocatable = relocatable.fromSegment(0, 5);
    try expect(memory_segment_manager.isValidMemoryValue(&value));
}

test "MemorySegmentManager: getSegmentUsedSize should return null if segments not computed" {
    var memory_segment_manager = try MemorySegmentManager.init(std.testing.allocator);
    defer memory_segment_manager.deinit();
    try expectEqual(
        @as(?u32, null),
        memory_segment_manager.getSegmentUsedSize(5),
    );
}

test "MemorySegmentManager: getSegmentUsedSize should return the size of the used segments." {
    var memory_segment_manager = try MemorySegmentManager.init(std.testing.allocator);
    defer memory_segment_manager.deinit();
    try memory_segment_manager.segment_used_sizes.put(5, 4);
    try memory_segment_manager.segment_used_sizes.put(0, 22);
    try expectEqual(
        @as(?u32, 22),
        memory_segment_manager.getSegmentUsedSize(0),
    );
    try expectEqual(
        @as(?u32, 4),
        memory_segment_manager.getSegmentUsedSize(5),
    );
}

test "MemorySegmentManager: segments utility function for testing test" {
    const allocator = std.testing.allocator;

    var memory_segment_manager = try MemorySegmentManager.init(allocator);
    defer memory_segment_manager.deinit();

    try segmentsUtil(
        memory_segment_manager,
        std.testing.allocator,
        .{
            .{ .{ 0, 0 }, .{1} },
            .{ .{ 0, 1 }, .{1} },
            .{ .{ 0, 2 }, .{1} },
        },
    );
    defer memory_segment_manager.memory.deinitData(std.testing.allocator);

    var actual = try memory_segment_manager.computeEffectiveSize();

    try expectEqual(@as(usize, 1), actual.count());
    try expectEqual(@as(u32, 3), actual.get(0).?);
}<|MERGE_RESOLUTION|>--- conflicted
+++ resolved
@@ -325,12 +325,11 @@
 
     const value_2 = relocatable.fromFelt(Felt252.fromInteger(84));
 
-<<<<<<< HEAD
     try memory_segment_manager.memory.data.append(std.ArrayListUnmanaged(?MemoryCell){});
     try memory_segment_manager.memory.temp_data.append(std.ArrayListUnmanaged(?MemoryCell){});
     _ = try memory_segment_manager.memory.set(std.testing.allocator, address_1, value_1);
     _ = try memory_segment_manager.memory.set(std.testing.allocator, address_2, value_2);
-=======
+
     try memoryFile.setUpMemory(
         memory_segment_manager.memory,
         std.testing.allocator,
@@ -339,7 +338,6 @@
             .{ .{ -1, 0 }, .{84} },
         },
     );
->>>>>>> d043ccf8
     defer memory_segment_manager.memory.deinitData(std.testing.allocator);
 
     // ************************************************************
